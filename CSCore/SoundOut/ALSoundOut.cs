﻿using System;
using System.Collections.Generic;
using System.Diagnostics;
using System.Linq;
using System.Threading;
using CSCore.SoundOut.AL;
using CSCore.Streams;

namespace CSCore.SoundOut
{
    /// <summary>
    ///     Provides audioplayback through OpenAL.
    /// </summary>
    /// <remarks>
    /// This SoundOut provider runs on multiple platforms. 
    /// But since the OpenAL implementation on Windows platforms, has some different
    /// handling what context switching concerns, it is not possible to play sounds on multiple 
    /// devices at once through OpenAL. 
    /// </remarks>
    // ReSharper disable once InconsistentNaming
    public class ALSoundOut : ISoundOut
    {
        private const int NumberOfBuffers = 4;
        private readonly object _lockObj = new object();
        private readonly ThreadPriority _playbackPriority;
        private readonly SynchronizationContext _syncContext;
        private ALSource _alSource;
        private uint[] _buffers;
        private int _bufferSize;

        private ALDevice _device;
        private bool _disposed;
        private bool _isInitialized;
        private int _latency;
        private ALFormat _playbackFormat;
        private PlaybackState _playbackState;

        private Thread _playbackThread;
        private ALDevice _playingDevice;
        private IWaveSource _source;
        private VolumeSource _volumeSource;
        private ALContext _context;

        /// <summary>
        ///     Initializes a new instance of the <see cref="ALSoundOut" /> class.
        /// </summary>
        public ALSoundOut()
            : this(50)
        {
        }

        /// <summary>
        ///     Initializes a new instance of the <see cref="ALSoundOut" /> class with a initial latency.
        /// </summary>
        /// <param name="latency">The playback latency in milliseconds.</param>
        /// <exception cref="System.ArgumentOutOfRangeException">latency</exception>
        public ALSoundOut(int latency)
            : this(latency, ThreadPriority.AboveNormal)
        {
        }

        /// <summary>
        ///     Initializes a new instance of the <see cref="ALSoundOut" /> class with a initial latency
        ///     and <see cref="ThreadPriority" /> of the playback thread.
        /// </summary>
        /// <param name="latency">The playback latency in milliseconds.</param>
        /// <param name="playbackThreadPriority">The <see cref="ThreadPriority" /> of the playback thread.</param>
        /// <exception cref="System.ArgumentOutOfRangeException">latency</exception>
        public ALSoundOut(int latency, ThreadPriority playbackThreadPriority)
            : this(latency, playbackThreadPriority, SynchronizationContext.Current)
        {
        }

        /// <summary>
        ///     Initializes a new instance of the <see cref="ALSoundOut" /> class based on a initial latency,
        ///     the <see cref="ThreadPriority" /> of the playback thread and the <see cref="SynchronizationContext" /> used to
        ///     raise events.
        /// </summary>
        /// <param name="latency">The playback latency in milliseconds.</param>
        /// <param name="playbackThreadPriority">The <see cref="ThreadPriority" /> of the playback thread.</param>
        /// <param name="eventSyncContext">
        ///     The <see cref="SynchronizationContext" /> which is used to raise any events like the <see cref="Stopped" />-event.
        ///     If the passed value is not null, the events will be called async through the
        ///     <see cref="SynchronizationContext.Post" /> method.
        /// </param>
        /// <exception cref="System.ArgumentOutOfRangeException">latency</exception>
        public ALSoundOut(int latency, ThreadPriority playbackThreadPriority, SynchronizationContext eventSyncContext)
        {
            if (latency <= 0)
                throw new ArgumentOutOfRangeException("latency");

            _latency = latency;
            _playbackPriority = playbackThreadPriority;
            _syncContext = eventSyncContext;
        }

        /// <summary>
        ///     Gets or sets the <see cref="Device" /> which should be used for playback.
        ///     The <see cref="Device" /> property has to be set before initializing.
        ///     The systems default playback device is used as default
        ///     value of the <see cref="Device" /> property.
        /// </summary>
        /// <exception cref="System.ArgumentNullException">value is less than one</exception>
        public ALDevice Device
        {
            get { return _device ?? (_device = ALDevice.DefaultDevice); }
            set
            {
                if (value == null)
                    throw new ArgumentNullException("value");
                lock (_lockObj)
                {
                    _device = value;
                }
            }
        }

        /// <summary>
        ///     Gets or sets the latency of the playback specified in milliseconds.
        ///     The <see cref="Latency" /> property has to be set before initializing.
        /// </summary>
        public int Latency
        {
            get { return _latency; }
            set
            {
                if (value <= 0)
                    throw new ArgumentOutOfRangeException("value");
                lock (_lockObj)
                {
                    _latency = value;
                }
            }
        }

        /// <summary>
        ///     Gets or sets the volume of the playback.
        ///     Valid values are in the range from 0.0 (0%) to 1.0 (100%).
        /// </summary>
        public float Volume
        {
            get { return _volumeSource != null ? _volumeSource.Volume : 1; }
            set
            {
                CheckForDisposed();
                CheckForIsInitialized();
                _volumeSource.Volume = value;
            }
        }

        /// <summary>
        ///     Gets the <see cref="IWaveSource" /> which provides
        ///     the waveform-audio data and was used to <see cref="Initialize" />
        ///     the <see cref="ALSoundOut" /> instance.
        /// </summary>
        public IWaveSource WaveSource
        {
            get { return _source; }
        }

        /// <summary>
        ///     Gets the <see cref="SoundOut.PlaybackState" />.
        ///     The playback state indicates whether the playback is currently playing, paused or stopped.
        /// </summary>
        public PlaybackState PlaybackState
        {
            get { return _playbackState; }
        }

        /// <summary>
        ///     Gets the Context used for the playback.
        /// </summary>
        protected ALContext Context
        {
            get { return _context; }
        }

        /// <summary>
        ///     Occurs when the playback stops.
        /// </summary>
        public event EventHandler<PlaybackStoppedEventArgs> Stopped;

        /// <summary>
        ///     Starts the playback.
        ///     Note: The <see cref="Initialize" /> method has to get called before calling <see cref="Play" />.
        ///     If the <see cref="PlaybackState" /> is <see cref="CSCore.SoundOut.PlaybackState.Paused" />, the
        ///     <see cref="Resume" />
        ///     will be called automatically.
        /// </summary>
        public void Play()
        {
            CheckForInvalidThreadCall();

            lock (_lockObj)
            {
                CheckForDisposed();
                CheckForIsInitialized();

                if (PlaybackState == PlaybackState.Stopped)
                {
                    using (var waitHandle = new ManualResetEvent(false))
                    {
                        _playbackThread.WaitForExit();
                        _playbackThread = new Thread(PlaybackProc)
                        {
                            Name = "OpenAL Playback-Thread",
                            Priority = _playbackPriority
                        };

                        _playbackThread.Start(waitHandle);
                        waitHandle.WaitOne();
                    }
                }
                else if (PlaybackState == PlaybackState.Paused)
                    Resume();
            }
        }

        /// <summary>
        ///     Pauses the audio playback.
        /// </summary>
        public void Pause()
        {
            CheckForInvalidThreadCall();

            lock (_lockObj)
            {
                CheckForDisposed();
                CheckForIsInitialized();

                if (PlaybackState == PlaybackState.Playing)
                {
                    _alSource.Pause();

                    _playbackState = PlaybackState.Paused;
                }
            }
        }

        /// <summary>
        ///     Resumes the audio playback.
        /// </summary>
        public void Resume()
        {
            CheckForInvalidThreadCall();

            lock (_lockObj)
            {
                CheckForDisposed();
                CheckForIsInitialized();

                if (PlaybackState == PlaybackState.Paused)
                {
                    _alSource.Play();

                    _playbackState = PlaybackState.Playing;
                }
            }
        }

        /// <summary>
        ///     Stops the audio playback and releases most of allocated resources.
        /// </summary>
        public void Stop()
        {
            CheckForInvalidThreadCall();

            lock (_lockObj)
            {
                CheckForDisposed();
                //don't check for isinitialized here (we don't want the Dispose method to throw an exception)

                if (PlaybackState != PlaybackState.Stopped)
                {
                    if (_alSource != null)
                        _alSource.Stop();

                    _playbackState = PlaybackState.Stopped;
                }

                if (_playbackThread != null)
                {
                    /*
                    * On EOF playbackstate is Stopped, but thread is not stopped. => 
                    * New Session can be started while cleaning up old one => unknown behavior. =>
                    * Always call Stop() to make sure, you wait until the thread is finished cleaning up.
                    */
                    _playbackThread.WaitForExit();
                    _playbackThread = null;
                }
            }
        }

        /// <summary>
        ///     Initializes the <see cref="ALSoundOut" /> instance for playing a <paramref name="source" />.
        /// </summary>
        /// <param name="source"><see cref="IWaveSource" /> which provides waveform-audio data to play.</param>
        /// <exception cref="System.ArgumentNullException">source</exception>
        /// <exception cref="System.InvalidOperationException">
        ///     <see cref="PlaybackState" /> is not
        ///     <see cref="SoundOut.PlaybackState.Stopped" />.
        /// </exception>
        public void Initialize(IWaveSource source)
        {
            CheckForInvalidThreadCall();

            lock (_lockObj)
            {
                CheckForDisposed();

                if (source == null)
                    throw new ArgumentNullException("source");

                source = new InterruptDisposingChainSource(source);
                if (PlaybackState != PlaybackState.Stopped)
                {
                    throw new InvalidOperationException(
                        "PlaybackState has to be Stopped. Call ALSoundOut.Stop to stop the playback.");
                }

                //wait for the playbackthread to finish
                _playbackThread.WaitForExit();
                //after the playbackthread finished, release the resources 
                CleanupResources();
                //start creating new resources including new context and so on.
                _playingDevice = Device;
                _context = new ALContext(_playingDevice);

                source = new InterruptDisposingChainSource(source);
                _volumeSource = new VolumeSource(source.ToSampleSource());

                int numberOfBitsPerSample = FindBestBitDepth(source.WaveFormat);
                _source = _volumeSource.ToWaveSource(numberOfBitsPerSample);

                InitializeInternal();

                _isInitialized = true;
            }
        }

        /// <summary>
        ///     Stops the playback (if playing) and releases all allocated resources.
        /// </summary>
        public void Dispose()
        {
            Dispose(true);
            GC.SuppressFinalize(this);
        }

<<<<<<< HEAD
            //choose right bit depth - openal possibly requires PCM format
            int maxBitDepth = IsFloat32BitSupported() ? 32 : 16;
            int bitDepth = 16;
            switch (source.WaveFormat.BitsPerSample)
            {
                case 8:
                    bitDepth = 8;
                    break;
                case 16:
                    bitDepth = 16;
                    break;
                case 24:
                case 32:
                default:
                    bitDepth = maxBitDepth;
                    break;
            }
            _alPlayback.Initialize(_volumeSource.ToWaveSource(bitDepth), source.WaveFormat, Latency);
=======
        private void PlaybackProc(object args)
        {
            Exception exception = null;
            EventWaitHandle waitHandle = args as EventWaitHandle;
            IList<BufferedAudioData> byteBuffers;
            uint[] unqueuedBuffers;

            using (Context.LockContext())
            {
                //if we run eof, and we did not call initialize, the buffers are still queued
                //make sure the buffers are unququed before trying to fill them
                if (_alSource.BuffersQueued == 0 && _alSource.BuffersProcessed == 0)
                {
                    unqueuedBuffers = _buffers;
                }
                else
                {
                    while ((unqueuedBuffers = _alSource.UnqueueBuffers(_alSource.BuffersProcessed)).Length <= 0)
                    {
                        Thread.Sleep(Latency / 5);
                    }
                }
            }

            if ((byteBuffers = GetBufferedData(unqueuedBuffers.Length)).Count <= 0)
            {
                _playbackState = PlaybackState.Stopped;
            }
            else
            {
                using (Context.LockContext())
                {

                    FillBuffers(unqueuedBuffers, byteBuffers);
                    _alSource.Play();

                    _playbackState = PlaybackState.Playing;
                    if (waitHandle != null)
                    {
                        waitHandle.Set();
                        waitHandle = null;
                    }
                }
            }

            try
            {
                while (PlaybackState != PlaybackState.Stopped)
                {
                    if (PlaybackState == PlaybackState.Paused)
                    {
                        Thread.Sleep(Latency / 5);
                        continue;
                    }

                    //locks and unlocks context!
                    int numberOfProcessedBuffers = _alSource.BuffersProcessed;
                    if (numberOfProcessedBuffers == 0)
                    {
                        Thread.Sleep(Latency / 5);
                        continue;
                    }

                    if ((byteBuffers = GetBufferedData(numberOfProcessedBuffers)).Count <= 0)
                    {
                        _playbackState = PlaybackState.Stopped;
                    }
                    else
                    {
                        using (Context.LockContext())
                        {
                            unqueuedBuffers = _alSource.UnqueueBuffers(numberOfProcessedBuffers);
                            FillBuffers(unqueuedBuffers, byteBuffers);

                            //locks and unlocks context!
                            if (_alSource.SourceState == ALSourceState.Stopped)
                                _alSource.Play();
                        }
                    }
                }
            }
            catch (Exception ex)
            {
                exception = ex;
            }
            finally
            {
                _playbackState = PlaybackState.Stopped;

                if (waitHandle != null)
                    waitHandle.Set();

                RaiseStopped(exception);
            }
        }

        private void RaiseStopped(Exception exception)
        {
            EventHandler<PlaybackStoppedEventArgs> handler = Stopped;
            if (handler != null)
            {
                if (_syncContext != null)
                    _syncContext.Post(x => handler(this, new PlaybackStoppedEventArgs(exception)), null);
                else
                    handler(this, new PlaybackStoppedEventArgs(exception));
            }
        }

        private void InitializeInternal()
        {
            using (Context.LockContext())
            {
                _playbackFormat = FindALFormat(_source.WaveFormat);
                _alSource = new ALSource(Context);

                _buffers = new uint[NumberOfBuffers];
                ALException.Try(
                    () =>
                        ALInterops.alGenBuffers(_buffers.Length, _buffers),
                    "alGenBuffers");
            }
            _bufferSize = (int)_source.WaveFormat.MillisecondsToBytes(_latency);
        }

        private void CleanupResources()
        {
            if (!_isInitialized)
                return;

            if (_alSource != null)
            {
                using (Context.LockContext())
                {
                    int numberOfProcessedBuffers = _alSource.BuffersProcessed;
                    if (numberOfProcessedBuffers > 0)
                    {
                        //sometimes there are duplicates on window??
                        var finishedBuffers = _alSource.UnqueueBuffers(numberOfProcessedBuffers).Distinct().ToArray();
                        ALException.Try(
                            () =>
                                ALInterops.alDeleteBuffers(finishedBuffers.Length, finishedBuffers),
                            "alDeleteBuffers");
                    }

                    _alSource.Dispose();
                    _alSource = null;
                }
            }

            if (Context != null)
            {
                Context.Dispose();
                _context = null;
            }

            _isInitialized = false;
>>>>>>> d5771c67
        }

        private IList<BufferedAudioData> GetBufferedData(int numberOfBuffers)
        {
            List<BufferedAudioData> byteBuffers = new List<BufferedAudioData>(numberOfBuffers);
            for (int i = 0; i < numberOfBuffers; i++)
            {
                byte[] buffer = new byte[_bufferSize];
                int read = _source.Read(buffer, 0, buffer.Length);
                if (read <= 0)
                {
                    continue;
                }

                byteBuffers.Add(new BufferedAudioData()
                {
                    Data = buffer,
                    Length = read
                });
            }

            return byteBuffers;
        }

        private void FillBuffers(uint[] buffers, IList<BufferedAudioData> audioData)
        {
            for (int i = 0; i < buffers.Length; i++)
            {
                FillBuffer(buffers[i], audioData[i].Data, audioData[i].Length);
            }
        }

        private void FillBuffer(uint bufferHandle, byte[] buffer, int count)
        {
            using (Context.LockContext())
            {
                ALException.Try(
                    () =>
                        ALInterops.alBufferData(bufferHandle, _playbackFormat, buffer, count,
                            (uint) _source.WaveFormat.SampleRate),
                    "alBufferData");
                _alSource.QueueBuffer(bufferHandle);
            }
        }

        /// <summary>
        ///     Disposes and stops the <see cref="ALSoundOut" /> instance.
        /// </summary>
        /// <param name="disposing">
        ///     True to release both managed and unmanaged resources; false to release only unmanaged
        ///     resources.
        /// </param>
        protected virtual void Dispose(bool disposing)
        {
            CheckForInvalidThreadCall();

            lock (_lockObj)
            {
                if (!_disposed)
                {
                    Debug.WriteLine("Disposing ALSoundOut");
                    Stop();
                    CleanupResources();
                }
                _disposed = true;
            }
        }

<<<<<<< HEAD
        /// <summary>
        /// Determines whether this OpenAL implementation supports float32bit audio format.
        /// </summary>
        /// <returns><c>true</c> if this implementation supports float32bit; otherwise, <c>false</c>.</returns>
        public bool IsFloat32BitSupported()
        {
            return ALInterops.IsExtensionPresent("AL_EXT_float32");
        }

        public void Dispose()
=======
        ~ALSoundOut()
>>>>>>> d5771c67
        {
            Dispose(false);
        }

        private int FindBestBitDepth(WaveFormat waveFormat)
        {
            int bitsPerSample = waveFormat.BitsPerSample;
            var supportedBitsPerSample = new[]
            {
                8, 
                16, 
                Context.Supports32Float ? 32 : 16
            }.OrderBy(x => x);

            foreach (int bits in supportedBitsPerSample)
            {
                if (bits >= bitsPerSample)
                    return bits;
            }

            return supportedBitsPerSample.Max();
        }

        private ALFormat FindALFormat(WaveFormat waveFormat)
        {
            if (waveFormat.Channels == 1)
            {
                switch (waveFormat.BitsPerSample)
                {
                    case 8:
                        return ALFormat.Mono8Bit;
                    case 16:
                        return ALFormat.Mono16Bit;
                    case 32:
                        return ALFormat.MonoFloat32Bit;
                    default:
                        throw new ALException("Invalid BitsPerSample.");
                }
            }
            if (waveFormat.Channels == 2)
            {
                switch (waveFormat.BitsPerSample)
                {
                    case 8:
                        return ALFormat.Stereo8Bit;
                    case 16:
                        return ALFormat.Stereo16Bit;
                    case 32:
                        return ALFormat.StereoFloat32Bit;
                    default:
                        throw new ALException("Invalid BitsPerSample.");
                }
            }

            throw new ALException("Invalid number of channels.");
        }

        private void CheckForInvalidThreadCall()
        {
            if (Thread.CurrentThread == _playbackThread)
                throw new InvalidOperationException("You must not access this method from the PlaybackThread.");
        }

        private void CheckForDisposed()
        {
            if (_disposed)
                throw new ObjectDisposedException("ALSoundOut");
        }

        private void CheckForIsInitialized()
        {
            if (!_isInitialized)
                throw new InvalidOperationException("ALSoundOut is not initialized.");
        }

        private class InterruptDisposingChainSource : WaveAggregatorBase
        {
            public InterruptDisposingChainSource(IWaveSource source)
                : base(source)
            {
                if (source == null)
                    throw new ArgumentNullException("source");
                DisposeBaseSource = false;
            }
        }

        private struct BufferedAudioData
        {
            public byte[] Data;
            public int Length;
        }
    }
}<|MERGE_RESOLUTION|>--- conflicted
+++ resolved
@@ -347,26 +347,6 @@
             GC.SuppressFinalize(this);
         }
 
-<<<<<<< HEAD
-            //choose right bit depth - openal possibly requires PCM format
-            int maxBitDepth = IsFloat32BitSupported() ? 32 : 16;
-            int bitDepth = 16;
-            switch (source.WaveFormat.BitsPerSample)
-            {
-                case 8:
-                    bitDepth = 8;
-                    break;
-                case 16:
-                    bitDepth = 16;
-                    break;
-                case 24:
-                case 32:
-                default:
-                    bitDepth = maxBitDepth;
-                    break;
-            }
-            _alPlayback.Initialize(_volumeSource.ToWaveSource(bitDepth), source.WaveFormat, Latency);
-=======
         private void PlaybackProc(object args)
         {
             Exception exception = null;
@@ -523,7 +503,6 @@
             }
 
             _isInitialized = false;
->>>>>>> d5771c67
         }
 
         private IList<BufferedAudioData> GetBufferedData(int numberOfBuffers)
@@ -592,20 +571,7 @@
             }
         }
 
-<<<<<<< HEAD
-        /// <summary>
-        /// Determines whether this OpenAL implementation supports float32bit audio format.
-        /// </summary>
-        /// <returns><c>true</c> if this implementation supports float32bit; otherwise, <c>false</c>.</returns>
-        public bool IsFloat32BitSupported()
-        {
-            return ALInterops.IsExtensionPresent("AL_EXT_float32");
-        }
-
-        public void Dispose()
-=======
         ~ALSoundOut()
->>>>>>> d5771c67
         {
             Dispose(false);
         }
