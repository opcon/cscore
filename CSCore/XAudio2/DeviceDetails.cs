<<<<<<< HEAD
﻿using System;
using System.Runtime.CompilerServices;
using System.Runtime.InteropServices;
=======
﻿using System.Runtime.InteropServices;
>>>>>>> aecb83e0

namespace CSCore.XAudio2
{
    /// <summary>
    ///     Provides information about an audio device.
    /// </summary>
    [StructLayout(LayoutKind.Sequential, Pack = 1)]
    public unsafe struct DeviceDetails
    {
<<<<<<< HEAD
        [MarshalAs(UnmanagedType.ByValArray, SizeConst = 256)]
        private short[] internalDeviceIdField;
        [MarshalAs(UnmanagedType.ByValArray, SizeConst = 256)]
        private short[] internalDisplayNameField;

        
        //private string internalDeviceIdField;
        //private string internalDisplayNameField;
        private XAudio2DeviceRole _role;
        private WaveFormatExtensible _outputFormat;

        /// <summary>
        ///     Gets the <see cref="DeviceId" /> of the Device.
        /// </summary>
        public unsafe string DeviceId
        {
            get
            {
                /*fixed (void* p = &_internalDeviceIdField0)
                {
                    return Marshal.PtrToStringUni(new IntPtr(p), 256).TrimEnd();
                }*/
                fixed (void* p = &internalDeviceIdField[0])
                {
=======
        // ReSharper disable FieldCanBeMadeReadOnly.Local

        [MarshalAs(UnmanagedType.ByValArray, SizeConst = 256)]
        private short[] _internalDeviceIdField;
        [MarshalAs(UnmanagedType.ByValArray, SizeConst = 256)]
        private short[] _internalDisplayNameField;
        private XAudio2DeviceRole _role;
        private WaveFormatExtensible _outputFormat;

        // ReSharper restore FieldCanBeMadeReadOnly.Local

        /// <summary>
        ///     Gets the <see cref="DeviceId" /> of the Device.
        /// </summary>
        public string DeviceId
        {
            get
            {
                fixed (void* p = &_internalDeviceIdField[0])
                {
>>>>>>> aecb83e0
                    return new string((char*)p);
                }
                //return internalDisplayNameField;
            }
        }

        /// <summary>
        ///     Gets the <see cref="DisplayName" /> of the Device.
        /// </summary>
<<<<<<< HEAD
        public unsafe string DisplayName
        {
            get
            {
                /*fixed (void* p = &_internalDisplayNameField0)
                {
                    return Marshal.PtrToStringUni(new IntPtr(p), 256).TrimEnd();
                }*/
                fixed (void* p = &internalDisplayNameField[0])
                {
=======
        public string DisplayName
        {
            get
            {
                fixed (void* p = &_internalDisplayNameField[0])
                {
>>>>>>> aecb83e0
                    return new string((char*)p);
                }
                //return new string(internalDisplayNameField);
                //return internalDeviceIdField;
            }
        }

        /// <summary>
        ///     Gets the <see cref="XAudio2DeviceRole" /> of the Device.
        /// </summary>
        public XAudio2DeviceRole Role
        {
            get { return _role; }
        }

        /// <summary>
        ///     Gets the <see cref="OutputFormat" /> of the Device.
        /// </summary>
        public WaveFormatExtensible OutputFormat
        {
            get { return _outputFormat; }
        }
    }
}<|MERGE_RESOLUTION|>--- conflicted
+++ resolved
@@ -1,10 +1,4 @@
-<<<<<<< HEAD
-﻿using System;
-using System.Runtime.CompilerServices;
-using System.Runtime.InteropServices;
-=======
 ﻿using System.Runtime.InteropServices;
->>>>>>> aecb83e0
 
 namespace CSCore.XAudio2
 {
@@ -14,32 +8,6 @@
     [StructLayout(LayoutKind.Sequential, Pack = 1)]
     public unsafe struct DeviceDetails
     {
-<<<<<<< HEAD
-        [MarshalAs(UnmanagedType.ByValArray, SizeConst = 256)]
-        private short[] internalDeviceIdField;
-        [MarshalAs(UnmanagedType.ByValArray, SizeConst = 256)]
-        private short[] internalDisplayNameField;
-
-        
-        //private string internalDeviceIdField;
-        //private string internalDisplayNameField;
-        private XAudio2DeviceRole _role;
-        private WaveFormatExtensible _outputFormat;
-
-        /// <summary>
-        ///     Gets the <see cref="DeviceId" /> of the Device.
-        /// </summary>
-        public unsafe string DeviceId
-        {
-            get
-            {
-                /*fixed (void* p = &_internalDeviceIdField0)
-                {
-                    return Marshal.PtrToStringUni(new IntPtr(p), 256).TrimEnd();
-                }*/
-                fixed (void* p = &internalDeviceIdField[0])
-                {
-=======
         // ReSharper disable FieldCanBeMadeReadOnly.Local
 
         [MarshalAs(UnmanagedType.ByValArray, SizeConst = 256)]
@@ -60,39 +28,22 @@
             {
                 fixed (void* p = &_internalDeviceIdField[0])
                 {
->>>>>>> aecb83e0
                     return new string((char*)p);
                 }
-                //return internalDisplayNameField;
             }
         }
 
         /// <summary>
         ///     Gets the <see cref="DisplayName" /> of the Device.
         /// </summary>
-<<<<<<< HEAD
-        public unsafe string DisplayName
-        {
-            get
-            {
-                /*fixed (void* p = &_internalDisplayNameField0)
-                {
-                    return Marshal.PtrToStringUni(new IntPtr(p), 256).TrimEnd();
-                }*/
-                fixed (void* p = &internalDisplayNameField[0])
-                {
-=======
         public string DisplayName
         {
             get
             {
                 fixed (void* p = &_internalDisplayNameField[0])
                 {
->>>>>>> aecb83e0
                     return new string((char*)p);
                 }
-                //return new string(internalDisplayNameField);
-                //return internalDeviceIdField;
             }
         }
 
